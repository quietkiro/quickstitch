--- conflicted
+++ resolved
@@ -12,123 +12,10 @@
 //! QuickStitch provides a CLI program to easily stitch raws from the
 //! command line. Refer to the [_cli] module for more information.
 
-<<<<<<< HEAD
-pub use stitcher::image_splitter::ImageOutputFormat;
-
-use std::path::Path;
-
-use image::RgbImage;
-use stitcher::{
-    image_loader::{find_images, load_images, ImageLoaderError},
-    image_splitter::{find_splitpoints, find_splitpoints_debug, split_image, ImageSplitterError},
-};
-
-pub trait StitcherState {}
-
-// No images loaded
-pub struct Empty;
-
-// Images have been loaded and combined
-pub struct Loaded {
-    strip: RgbImage,
-}
-
-// Images have been cut up
-pub struct Stitched {
-    strip: RgbImage,
-    splitpoints: Vec<usize>,
-}
-
-impl StitcherState for Empty {}
-impl StitcherState for Loaded {}
-impl StitcherState for Stitched {}
-
-pub struct Stitcher<S: StitcherState> {
-    data: S,
-}
-
-impl Stitcher<Empty> {
-    pub fn load(
-        self,
-        directory_path: impl AsRef<Path>,
-        width: Option<u32>,
-        ignore_unloadable: bool,
-    ) -> Result<Stitcher<Loaded>, ImageLoaderError> {
-        let images = find_images(directory_path)?;
-        Ok(Stitcher {
-            data: Loaded {
-                strip: load_images(&images, width, ignore_unloadable)?,
-            },
-        })
-    }
-    pub fn new() -> Stitcher<Empty> {
-        Stitcher { data: Empty {} }
-    }
-}
-
-impl Stitcher<Loaded> {
-    pub fn stitch(
-        self,
-        target_height: usize,
-        scan_interval: usize,
-        sensitivity: u8,
-    ) -> Stitcher<Stitched> {
-        let splitpoints =
-            find_splitpoints(&self.data.strip, target_height, scan_interval, sensitivity);
-        Stitcher {
-            data: Stitched {
-                strip: self.data.strip,
-                splitpoints,
-            },
-        }
-    }
-    pub fn stitch_debug(
-        mut self,
-        target_height: usize,
-        scan_interval: usize,
-        sensitivity: u8,
-    ) -> Stitcher<Stitched> {
-        let splitpoints = find_splitpoints_debug(
-            &mut self.data.strip,
-            target_height,
-            scan_interval,
-            sensitivity,
-        );
-        Stitcher {
-            data: Stitched {
-                strip: self.data.strip,
-                splitpoints,
-            },
-        }
-    }
-}
-
-impl Stitcher<Stitched> {
-    pub fn view_image(&self) -> &RgbImage {
-        &self.data.strip
-    }
-    pub fn export(
-        &self,
-        output_directory: impl AsRef<Path>,
-        output_filetype: ImageOutputFormat,
-    ) -> Result<(), Vec<ImageSplitterError>> {
-        split_image(
-            &self.data.strip,
-            &self.data.splitpoints,
-            output_directory,
-            output_filetype,
-        )
-    }
-}
-
-mod stitcher;
-
-=======
->>>>>>> 4c68e7ba
 // Documentation-only
 
+pub mod _cli;
 pub mod _gui;
-pub mod _cli;
 
 // API
 
@@ -259,6 +146,4 @@
             output_filetype,
         )
     }
-}
-
-
+}