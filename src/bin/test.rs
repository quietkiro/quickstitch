use quickstitch::{Empty, ImageOutputFormat, Stitcher};

fn main() {
    let chapter: Stitcher<Empty> = Stitcher::new();
<<<<<<< HEAD
    let loaded = chapter.load("../sample", None, true).unwrap();
=======
    let loaded = chapter.load_dir("../sample", None, true).unwrap();
>>>>>>> 4c68e7ba
    let stitched = loaded.stitch(10000, 5, 220);
    stitched
        .export("../output", ImageOutputFormat::Jpeg(100))
        .unwrap();
}<|MERGE_RESOLUTION|>--- conflicted
+++ resolved
@@ -2,11 +2,7 @@
 
 fn main() {
     let chapter: Stitcher<Empty> = Stitcher::new();
-<<<<<<< HEAD
-    let loaded = chapter.load("../sample", None, true).unwrap();
-=======
     let loaded = chapter.load_dir("../sample", None, true).unwrap();
->>>>>>> 4c68e7ba
     let stitched = loaded.stitch(10000, 5, 220);
     stitched
         .export("../output", ImageOutputFormat::Jpeg(100))
