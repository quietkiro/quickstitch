--- conflicted
+++ resolved
@@ -4,11 +4,8 @@
 edition = "2021"
 
 [features]
-<<<<<<< HEAD
 cli = ["dep:clap"]
-=======
 gui = ["dep:iced"]
->>>>>>> b1e43b1d
 
 [dependencies]
 anyhow = "1.0.86"
@@ -18,22 +15,19 @@
 thiserror = "1.0.63"
 itertools = "0.13.0"
 
-<<<<<<< HEAD
+# gui deps
+iced = { git = "https://github.com/iced-rs/iced", rev = "043f0302142e46bf1d7ba2015f83261813280fec", optional = true }
+
 # cli
 clap = { version = "4.5", features = ["derive"], optional = true }
-=======
-# gui deps
-iced = { git = "https://github.com/iced-rs/iced", rev = "043f0302142e46bf1d7ba2015f83261813280fec", optional = true }
->>>>>>> b1e43b1d
 
 [dev-dependencies]
 criterion = "0.5.1"
 
 [[bin]]
-<<<<<<< HEAD
-name = "qstitch"
-required-features = ["cli"]
-=======
 name = "quickstitch"
 required-features = ["gui"]
->>>>>>> b1e43b1d
+
+[[bin]]
+name = "qstitch"
+required-features = ["cli"]